[package]
name = "safe-ftdi"
<<<<<<< HEAD
version = "0.2.2"
=======
version = "0.3.0"
>>>>>>> cca7dd38
license = "MIT/Apache-2.0"
description = "A safe wrapper around libftdi."
repository = "https://github.com/cr1901/safe-ftdi"
authors = ["William D. Jones <thor0505@comcast.net>"]
keywords = ["ftdi", "bitbang", "jtag", "mpsse"]
categories = ["api-bindings", "embedded"]
readme = "README.md"

[dependencies]
libftdi1-sys = "1.0.0"

[features]
default = []
vendored = ["libftdi1-sys/vendored"]

[dev-dependencies]
argparse = "0.2.2"
bitreader = "0.3.1"
bitflags = "1.0.4"
byteorder = "1.2.6"<|MERGE_RESOLUTION|>--- conflicted
+++ resolved
@@ -1,10 +1,6 @@
 [package]
 name = "safe-ftdi"
-<<<<<<< HEAD
-version = "0.2.2"
-=======
 version = "0.3.0"
->>>>>>> cca7dd38
 license = "MIT/Apache-2.0"
 description = "A safe wrapper around libftdi."
 repository = "https://github.com/cr1901/safe-ftdi"
